--- conflicted
+++ resolved
@@ -215,7 +215,6 @@
 fi
 rm -f "$DIR/load_store_spill"
 
-<<<<<<< HEAD
 # verify pointer difference with zero element size
 cc -I "$DIR/../include" -Wall -Wextra -std=c99 \
     "$DIR/unit/test_ptr_diff_zero.c" \
@@ -226,7 +225,7 @@
     fail=1
 fi
 rm -f "$DIR/ptr_diff_zero"
-=======
+
 # verify indexed load/store scale handling
 cc -I "$DIR/../include" -Wall -Wextra -std=c99 \
     "$DIR/unit/test_load_store_idx_scale.c" \
@@ -237,7 +236,6 @@
     fail=1
 fi
 rm -f "$DIR/load_store_idx_scale"
->>>>>>> f753e56d
 
 # negative test for failing static assertion
 err=$(safe_mktemp)
