#!/bin/sh
set -e
DIR=$(dirname "$0")
BINARY="$DIR/../vc"

# import shared helpers
. "$DIR/helpers.sh"

ensure_compiler
check_can_compile_32
if [ $CAN_COMPILE_32 -ne 0 ]; then
    echo "Notice: 32-bit compilation not available, skipping 32-bit libc test"
fi

fail=0
# ensure internal libc archive is available for tests
ensure_libc

# detect stack protector interference with internal libc
if grep -q __stack_chk_fail "$DIR/../libc/libc64.a"; then
    echo "Notice: stack protector detected, skipping internal libc link tests"
    SKIP_LIBC_TESTS=1
else
    SKIP_LIBC_TESTS=0
fi

# build the compiler if it's missing (legacy section removed)
# ensure host headers are not used
NO_SYSROOT="$DIR/empty_sysroot"
export VCFLAGS="--sysroot=$NO_SYSROOT"
# compile each fixture, including vla.c which exercises
# variable length array support
for cfile in "$DIR"/fixtures/*.c; do
    base=$(basename "$cfile" .c)

    case "$base" in
        *_x86-64|struct_*|bitfield_rw|include_search|include_angle|include_env|macro_bad_define|preproc_blank|macro_cli|macro_cli_quote|include_once|include_once_link|include_next|include_next_quote|libm_program|union_example|varargs_double|include_stdio|libc_puts|libc_puts_large|libc_printf|local_program|local_assign|libc_fileio|libc_short_write|libc_write_fail|libc_exit_fail|loops|mixed_args)
            continue;;
    esac
    compile_fixture "$cfile" "$DIR/fixtures/$base.s"
done

# run struct fixtures separately to ensure struct member access and assignment
for cfile in "$DIR"/fixtures/struct_*.c; do
    [ -e "$cfile" ] || continue
    base=$(basename "$cfile" .c)
    compile_fixture "$cfile" "$DIR/fixtures/$base.s"
done

# verify -O0 disables all optimizations for selected fixtures
for o0asm in "$DIR"/fixtures/*_O0.s; do
    base=$(basename "$o0asm" _O0.s)
    cfile="$DIR/fixtures/$base.c"
    compile_fixture "$cfile" "$o0asm" -O0
done

# verify 64-bit code generation for selected fixtures
for asm64 in "$DIR"/fixtures/*_x86-64.s; do
    base=$(basename "$asm64" _x86-64.s)
    cfile="$DIR/fixtures/$base.c"
    compile_fixture "$cfile" "$asm64" --x86-64
done

# verify Intel syntax assembly for simple_add.c
compile_fixture "$DIR/fixtures/simple_add.c" "$DIR/fixtures/simple_add_intel.s" --intel-syntax

# additional Intel syntax fixtures
compile_fixture "$DIR/fixtures/pointer_add.c" "$DIR/fixtures/pointer_add_intel.s" --intel-syntax
compile_fixture "$DIR/fixtures/while_loop.c" "$DIR/fixtures/while_loop_intel.s" --intel-syntax
compile_fixture "$DIR/fixtures/shift_var.c" "$DIR/fixtures/shift_var_intel.s" --intel-syntax
compile_fixture "$DIR/fixtures/float_double_ldouble_args.c" "$DIR/fixtures/float_double_ldouble_args_intel.s" --intel-syntax

# verify include search path option
compile_fixture "$DIR/fixtures/include_search.c" "$DIR/fixtures/include_search.s" -I "$DIR/includes"

# verify angle-bracket include search
compile_fixture "$DIR/fixtures/include_angle.c" "$DIR/fixtures/include_angle.s" -I "$DIR/includes"

# verify VCPATH include search
VCPATH="$DIR/includes" compile_fixture "$DIR/fixtures/include_env.c" "$DIR/fixtures/include_env.s"

# verify VCINC include search
VCINC="$DIR/includes" compile_fixture "$DIR/fixtures/include_search.c" "$DIR/fixtures/include_search.s"

# verify CPATH include search
CPATH="$DIR/includes" compile_fixture "$DIR/fixtures/include_search.c" "$DIR/fixtures/include_search.s"

# verify C_INCLUDE_PATH include search
C_INCLUDE_PATH="$DIR/includes" compile_fixture "$DIR/fixtures/include_env.c" "$DIR/fixtures/include_env.s"

# verify verbose include resolution with internal libc
if [ $CAN_COMPILE_32 -ne 0 ]; then
    echo "Skipping verbose_internal_stdio (32-bit libc unavailable)"
else
    err=$(safe_mktemp)
    "$BINARY" --preprocess --verbose-includes --internal-libc "$DIR/fixtures/include_stdio.c" >/dev/null 2> "$err"
    if ! grep -q "libc/include/stdio.h" "$err"; then
        echo "Test verbose_internal_stdio failed"
        fail=1
    fi
    rm -f "$err"
fi

# verify VCFLAGS options are parsed
VCFLAGS="--x86-64 --sysroot=$NO_SYSROOT" compile_fixture "$DIR/fixtures/simple_add.c" "$DIR/fixtures/simple_add_x86-64.s"

VCFLAGS="--intel-syntax --sysroot=$NO_SYSROOT" compile_fixture "$DIR/fixtures/pointer_add.c" "$DIR/fixtures/pointer_add_intel.s"

# verify #include_next directive
compile_fixture "$DIR/fixtures/include_next.c" "$DIR/fixtures/include_next.s" -I "$DIR/include_next/dir1" -I "$DIR/include_next/dir2" -I "$DIR/include_next/dir3"

# verify quoted #include_next directive
compile_fixture "$DIR/fixtures/include_next_quote.c" "$DIR/fixtures/include_next_quote.s" -I "$DIR/include_next_quote/dir1" -I "$DIR/include_next_quote/dir2" -I "$DIR/include_next_quote/dir3"

# verify command-line macro definitions
compile_fixture "$DIR/fixtures/macro_cli.c" "$DIR/fixtures/macro_cli.s" -DVAL=4 -DFLAG

# verify command-line macro undefinition
compile_fixture "$DIR/fixtures/macro_cli_undef.c" "$DIR/fixtures/macro_cli_undef.s" -DFLAG -UFLAG

# verify quoted macro values are unquoted
macro_quote=$(safe_mktemp)
"$BINARY" -E "$DIR/fixtures/macro_cli_quote.c" '-DVAL="1 + 4"' > "${macro_quote}"
if ! diff -u "$DIR/fixtures/macro_cli_quote.expected" "${macro_quote}"; then
    echo "Test macro_cli_quote failed"
    fail=1
fi
rm -f "${macro_quote}"

# negative test for parse error message
err=$(safe_mktemp)
out=$(safe_mktemp)
set +e
"$BINARY" -o "${out}" "$DIR/invalid/parse_error.c" 2> "${err}"
ret=$?
set -e
if [ $ret -eq 0 ] || ! grep -q "Unexpected token" "${err}" || ! grep -q "expected" "${err}"; then
    echo "Test parse_error failed"
    fail=1
fi
rm -f "${out}" "${err}"

# negative test for undefined variable error message
err=$(safe_mktemp)
out=$(safe_mktemp)
set +e
"$BINARY" -o "${out}" "$DIR/invalid/undef_var.c" 2> "${err}"
ret=$?
set -e
if [ $ret -eq 0 ] || ! grep -q "Semantic error" "${err}"; then
    echo "Test undef_var failed"
    fail=1
fi
rm -f "${out}" "${err}"

# negative test for assigning to const variable
err=$(safe_mktemp)
out=$(safe_mktemp)
set +e
"$BINARY" -o "${out}" "$DIR/invalid/const_assign.c" 2> "${err}"
ret=$?
set -e
if [ $ret -eq 0 ] || ! grep -q "Semantic error" "${err}"; then
    echo "Test const_assign failed"
    fail=1
fi
rm -f "${out}" "${err}"

# negative test for const variable without initializer
err=$(safe_mktemp)
out=$(safe_mktemp)
set +e
"$BINARY" -o "${out}" "$DIR/invalid/const_no_init.c" 2> "${err}"
ret=$?
set -e
if [ $ret -eq 0 ] || ! grep -q "Semantic error" "${err}"; then
    echo "Test const_no_init failed"
    fail=1
fi
rm -f "${out}" "${err}"

# negative test for undefined variable in conditional expression
err=$(safe_mktemp)
out=$(safe_mktemp)
set +e
"$BINARY" -o "${out}" "$DIR/invalid/undef_cond.c" 2> "${err}"
ret=$?
set -e
if [ $ret -eq 0 ] || ! grep -q "Semantic error" "${err}"; then
    echo "Test undef_cond failed"
    fail=1
fi
rm -f "${out}" "${err}"

# negative test for assignment to undefined variable
err=$(safe_mktemp)
out=$(safe_mktemp)
set +e
"$BINARY" -o "${out}" "$DIR/invalid/undef_assign.c" 2> "${err}"
ret=$?
set -e
if [ $ret -eq 0 ] || ! grep -q "Semantic error" "${err}"; then
    echo "Test undef_assign failed"
    fail=1
fi
rm -f "${out}" "${err}"

# verify pointer loads/stores from spilled addresses
cc -I "$DIR/../include" -Wall -Wextra -std=c99 \
    "$DIR/unit/test_load_store_spill.c" \
    "$DIR/../src/codegen_load.c" "$DIR/../src/codegen_store.c" \
    "$DIR/../src/strbuf.c" "$DIR/../src/regalloc_x86.c" -o "$DIR/load_store_spill"
if ! "$DIR/load_store_spill" >/dev/null; then
    echo "Test load_store_spill failed"
    fail=1
fi
rm -f "$DIR/load_store_spill"

# verify pointer difference with zero element size
cc -I "$DIR/../include" -Wall -Wextra -std=c99 \
    "$DIR/unit/test_ptr_diff_zero.c" \
    "$DIR/../src/codegen_arith_int.c" "$DIR/../src/codegen_x86.c" \
    "$DIR/../src/strbuf.c" "$DIR/../src/regalloc_x86.c" -o "$DIR/ptr_diff_zero"
if ! "$DIR/ptr_diff_zero" >/dev/null; then
    echo "Test ptr_diff_zero failed"
    fail=1
fi
rm -f "$DIR/ptr_diff_zero"

<<<<<<< HEAD
# verify memory to memory casts
cc -I "$DIR/../include" -Wall -Wextra -std=c99 \
    "$DIR/unit/test_cast_mem2mem.c" \
    "$DIR/../src/codegen_arith_float.c" "$DIR/../src/strbuf.c" \
    "$DIR/../src/regalloc_x86.c" -o "$DIR/cast_mem2mem"
if ! "$DIR/cast_mem2mem" >/dev/null; then
    echo "Test cast_mem2mem failed"
    fail=1
fi
rm -f "$DIR/cast_mem2mem"
=======
# verify compare emission for register and spilled destinations
cc -I "$DIR/../include" -Wall -Wextra -std=c99 \
    "$DIR/unit/test_cmp_spill.c" \
    "$DIR/../src/codegen_arith_int.c" "$DIR/../src/codegen_x86.c" \
    "$DIR/../src/strbuf.c" "$DIR/../src/regalloc_x86.c" -o "$DIR/cmp_spill"
if ! "$DIR/cmp_spill" >/dev/null; then
    echo "Test cmp_spill failed"
    fail=1
fi
rm -f "$DIR/cmp_spill"
>>>>>>> f833c20c

# verify indexed load/store scale handling
cc -I "$DIR/../include" -Wall -Wextra -std=c99 \
    "$DIR/unit/test_load_store_idx_scale.c" \
    "$DIR/../src/codegen_load.c" "$DIR/../src/codegen_store.c" \
    "$DIR/../src/strbuf.c" "$DIR/../src/regalloc_x86.c" -o "$DIR/load_store_idx_scale"
if ! "$DIR/load_store_idx_scale" >/dev/null; then
    echo "Test load_store_idx_scale failed"
    fail=1
fi
rm -f "$DIR/load_store_idx_scale"

# verify 64-bit int/float cast emission
cc -I "$DIR/../include" -Wall -Wextra -std=c99 \
    "$DIR/unit/test_emit_cast_int64.c" \
    "$DIR/../src/codegen_arith_float.c" "$DIR/../src/strbuf.c" \
    "$DIR/../src/regalloc_x86.c" -o "$DIR/emit_cast_int64"
if ! "$DIR/emit_cast_int64" >/dev/null; then
    echo "Test emit_cast_int64 failed"
    fail=1
fi
rm -f "$DIR/emit_cast_int64"

# negative test for failing static assertion
err=$(safe_mktemp)
out=$(safe_mktemp)
set +e
"$BINARY" -o "${out}" "$DIR/invalid/static_assert_fail.c" 2> "${err}"
ret=$?
set -e
if [ $ret -eq 0 ] || ! grep -q "failed" "${err}"; then
    echo "Test static_assert_fail failed"
    fail=1
fi
rm -f "${out}" "${err}"

# negative test for #error directive
err=$(safe_mktemp)
out=$(safe_mktemp)
set +e
"$BINARY" -o "${out}" "$DIR/invalid/preproc_error.c" 2> "${err}"
ret=$?
set -e
if [ $ret -eq 0 ] || ! grep -q "Build stopped" "${err}"; then
    echo "Test preproc_error failed"
    fail=1
fi
rm -f "${out}" "${err}"

# negative test for include cycle detection
err=$(safe_mktemp)
out=$(safe_mktemp)
set +e
"$BINARY" -o "${out}" "$DIR/invalid/include_cycle.c" 2> "${err}"
ret=$?
set -e
if [ $ret -eq 0 ] || ! grep -q "Include cycle detected" "${err}"; then
    echo "Test include_cycle failed"
    fail=1
fi
rm -f "${out}" "${err}"

# negative test for include cycle through search path
err=$(safe_mktemp)
out=$(safe_mktemp)
set +e
"$BINARY" -I "$DIR/includes" -o "${out}" "$DIR/invalid/include_cycle_search.c" 2> "${err}"
ret=$?
set -e
if [ $ret -eq 0 ] || ! grep -q "Include cycle detected" "${err}"; then
    echo "Test include_cycle_search failed"
    fail=1
fi
rm -f "${out}" "${err}"

# negative test for include cycle with symlinked header
err=$(safe_mktemp)
out=$(safe_mktemp)
set +e
"$BINARY" -o "${out}" "$DIR/invalid/include_cycle_symlink.c" 2> "${err}"
ret=$?
set -e
if [ $ret -eq 0 ] || ! grep -q "Include cycle detected" "${err}"; then
    echo "Test include_cycle_symlink failed"
    fail=1
fi
rm -f "${out}" "${err}"

# negative test for missing include file
err=$(safe_mktemp)
out=$(safe_mktemp)
set +e
"$BINARY" -o "${out}" "$DIR/invalid/include_missing.c" 2> "${err}"
ret=$?
set -e
if [ $ret -eq 0 ] || ! grep -q "nonexistent.h: No such file or directory" "${err}" \
   || ! grep -q "#include \"nonexistent.h\"" "${err}" \
   || ! grep -q "Searched directories:" "${err}"; then
    echo "Test include_missing failed"
    fail=1
fi
rm -f "${out}" "${err}"

# negative test for include_next missing file
err=$(safe_mktemp)
out=$(safe_mktemp)
set +e
"$BINARY" -I "$DIR/include_next/miss1" -I "$DIR/include_next/miss2" -o "${out}" "$DIR/invalid/include_next_missing.c" 2> "${err}"
ret=$?
set -e
if [ $ret -eq 0 ] || ! grep -q "foo.h: No such file or directory" "${err}" \
   || ! grep -q "#include_next <foo.h>" "${err}" \
   || ! grep -q "Searched directories:" "${err}"; then
    echo "Test include_next_missing failed"
    fail=1
fi
rm -f "${out}" "${err}"

# negative test for quoted include_next missing file
err=$(safe_mktemp)
out=$(safe_mktemp)
set +e
"$BINARY" -I "$DIR/include_next_quote/miss1" -I "$DIR/include_next_quote/miss2" -o "${out}" "$DIR/invalid/include_next_quote_missing.c" 2> "${err}"
ret=$?
set -e
if [ $ret -eq 0 ] || ! grep -q "foo.h: No such file or directory" "${err}" \
   || ! grep -q "#include_next \"foo.h\"" "${err}" \
   || ! grep -q "Searched directories:" "${err}"; then
    echo "Test include_next_quote_missing failed"
    fail=1
fi
rm -f "${out}" "${err}"

# negative test for malformed include line
err=$(safe_mktemp)
out=$(safe_mktemp)
set +e
"$BINARY" -o "${out}" "$DIR/invalid/include_malformed.c" 2> "${err}"
ret=$?
set -e
if [ $ret -eq 0 ] || ! grep -q "Malformed include directive" "${err}"; then
    echo "Test include_malformed failed"
    fail=1
fi
rm -f "${out}" "${err}"

# negative test for malformed include_next line
err=$(safe_mktemp)
out=$(safe_mktemp)
set +e
"$BINARY" -o "${out}" "$DIR/invalid/include_next_malformed.c" 2> "${err}"
ret=$?
set -e
if [ $ret -eq 0 ] || ! grep -q "Malformed include directive" "${err}"; then
    echo "Test include_next_malformed failed"
    fail=1
fi
rm -f "${out}" "${err}"

# negative test for include_next outside header
err=$(safe_mktemp)
out=$(safe_mktemp)
set +e
"$BINARY" -o "${out}" "$DIR/invalid/include_next_outside.c" 2> "${err}"
ret=$?
set -e
if [ $ret -eq 0 ] || ! grep -q "#include_next is invalid outside a header" "${err}"; then
    echo "Test include_next_outside failed"
    fail=1
fi
rm -f "${out}" "${err}"

# macro recursion should fail without expansion limit error
err=$(safe_mktemp)
out=$(safe_mktemp)
set +e
"$BINARY" -o "${out}" "$DIR/invalid/macro_cycle.c" 2> "${err}"
ret=$?
set -e
if [ $ret -eq 0 ] || grep -q "Macro expansion limit exceeded" "${err}"; then
    echo "Test macro_cycle failed"
    fail=1
fi
rm -f "${out}" "${err}"

# regression test for missing ')' in macro definition
err=$(safe_mktemp)
out=$(safe_mktemp)
set +e
"$BINARY" -o "${out}" "$DIR/invalid/macro_param_missing.c" 2> "${err}"
ret=$?
set -e
if [ $ret -eq 0 ] || ! grep -q "Missing ')' in macro definition" "${err}"; then
    echo "Test macro_param_missing failed"
    fail=1
fi
rm -f "${out}" "${err}"

# negative test for unterminated macro parameter list
err=$(safe_mktemp)
out=$(safe_mktemp)
set +e
"$BINARY" -o "${out}" "$DIR/invalid/macro_param_unterm.c" 2> "${err}"
ret=$?
set -e
if [ $ret -eq 0 ] || ! grep -q "Missing ')' in macro definition" "${err}"; then
    echo "Test macro_param_unterm failed"
    fail=1
fi
rm -f "${out}" "${err}"

# negative test for duplicate macro parameter names
err=$(safe_mktemp)
out=$(safe_mktemp)
set +e
"$BINARY" -o "${out}" "$DIR/invalid/macro_param_dup.c" 2> "${err}"
ret=$?
set -e
if [ $ret -eq 0 ] || ! grep -q "Duplicate macro parameter name" "${err}"; then
    echo "Test macro_param_dup failed"
    fail=1
fi
rm -f "${out}" "${err}"

# negative test for include depth limit
err=$(safe_mktemp)
out=$(safe_mktemp)
set +e
"$BINARY" -o "${out}" "$DIR/invalid/include_depth.c" 2> "${err}"
ret=$?
set -e
if [ $ret -eq 0 ] || ! grep -q "Include depth limit exceeded: .*depth20.h (depth 20)" "${err}"; then
    echo "Test include_depth failed"
    fail=1
fi
rm -f "${out}" "${err}"

# verify custom include depth option works
depth_ok=$(safe_mktemp)
"$BINARY" -fmax-include-depth=22 -o "${depth_ok}" "$DIR/invalid/include_depth.c"
if ! diff -u "$DIR/fixtures/include_depth_ok.s" "${depth_ok}"; then
    echo "Test include_depth_override failed"
    fail=1
fi
rm -f "${depth_ok}"

# negative test for duplicate switch cases
err=$(safe_mktemp)
out=$(safe_mktemp)
set +e
"$BINARY" -o "${out}" "$DIR/invalid/duplicate_case.c" 2> "${err}"
ret=$?
set -e
if [ $ret -eq 0 ] || ! grep -q "Semantic error" "${err}"; then
    echo "Test duplicate_case failed"
    fail=1
fi
rm -f "${out}" "${err}"

# negative test for invalid union member access
err=$(safe_mktemp)
out=$(safe_mktemp)
set +e
"$BINARY" -o "${out}" "$DIR/invalid/union_bad_access.c" 2> "${err}"
ret=$?
set -e
if [ $ret -eq 0 ] || ! grep -q "Semantic error" "${err}"; then
    echo "Test union_bad_access failed"
    fail=1
fi
rm -f "${out}" "${err}"

# test --dump-asm option
dump_out=$(safe_mktemp)
"$BINARY" --dump-asm "$DIR/fixtures/simple_add.c" > "${dump_out}"
if ! grep -q "movl \$7, %eax" "${dump_out}"; then
    echo "Test dump_asm failed"
    fail=1
fi
rm -f "${dump_out}"

# test -S option
dashS_out=$(safe_mktemp)
"$BINARY" -S "$DIR/fixtures/simple_add.c" > "${dashS_out}"
if ! grep -q "movl \$7, %eax" "${dashS_out}"; then
    echo "Test dash_S failed"
    fail=1
fi
rm -f "${dashS_out}"

# test --dump-ir option
ir_out=$(safe_mktemp)
"$BINARY" --dump-ir "$DIR/fixtures/simple_add.c" > "${ir_out}"
if ! grep -q "IR_CONST" "${ir_out}"; then
    echo "Test dump_ir failed"
    fail=1
fi
rm -f "${ir_out}"

# verify restrict pointers are marked in IR
ir_restrict=$(safe_mktemp)
"$BINARY" --dump-ir "$DIR/fixtures/restrict_load.c" > "${ir_restrict}"
if ! grep -q "alias=" "${ir_restrict}" || ! grep -q "restrict" "${ir_restrict}"; then
    echo "Test dump_ir_restrict failed"
    fail=1
fi
rm -f "${ir_restrict}"

# verify multiple restrict parameters produce separate alias records
ir_restrict_multi=$(safe_mktemp)
"$BINARY" --dump-ir "$DIR/fixtures/restrict_ptr.c" > "${ir_restrict_multi}"
if [ $(grep -c "restrict" "${ir_restrict_multi}") -lt 2 ]; then
    echo "Test dump_ir_restrict_ptr failed"
    fail=1
fi
rm -f "${ir_restrict_multi}"

# test -E/--preprocess option
pp_out=$(safe_mktemp)
"$BINARY" -E "$DIR/fixtures/macro_object.c" > "${pp_out}"
if ! grep -q "return 42;" "${pp_out}"; then
    echo "Test preprocess_option failed"
    fail=1
fi
rm -f "${pp_out}"

# verify blank lines are preserved by the preprocessor
pp_blank=$(safe_mktemp)
"$BINARY" -E "$DIR/fixtures/preproc_blank.c" > "${pp_blank}"
if ! diff -u "$DIR/fixtures/preproc_blank.expected" "${pp_blank}"; then
    echo "Test preprocess_blank_lines failed"
    fail=1
fi
rm -f "${pp_blank}"

# verify #pragma once prevents repeated includes
pp_once=$(safe_mktemp)
"$BINARY" -I "$DIR/includes" -E "$DIR/fixtures/include_once.c" > "${pp_once}"
if ! diff -u "$DIR/fixtures/include_once.expected" "${pp_once}"; then
    echo "Test pragma_once failed"
    fail=1
fi
rm -f "${pp_once}"

# verify #pragma once with symlinked header
pp_link=$(safe_mktemp)
"$BINARY" -I "$DIR/includes" -E "$DIR/fixtures/include_once_link.c" > "${pp_link}"
if ! diff -u "$DIR/fixtures/include_once_link.expected" "${pp_link}"; then
    echo "Test pragma_once_symlink failed"
    fail=1
fi
rm -f "${pp_link}"

# verify _Pragma handling in glibc headers does not hit expansion limit
if [ -f /usr/include/sys/cdefs.h ]; then
    header=/usr/include/sys/cdefs.h
elif multi=$(gcc -print-multiarch 2>/dev/null) && \
     [ -f /usr/include/$multi/sys/cdefs.h ]; then
    header=/usr/include/$multi/sys/cdefs.h
else
    header=""
fi
if [ -z "$header" ]; then
    echo "Skipping pragma_glibc (sys/cdefs.h not found)"
else
    tmp_pragma=$(safe_mktemp)
    echo '#include <sys/cdefs.h>' > "$tmp_pragma"
    err=$(safe_mktemp)
    set +e
    "$BINARY" -E "$tmp_pragma" > /dev/null 2> "$err"
    ret=$?
    set -e
    if [ $ret -ne 0 ]; then
        head_line=$(head -n 1 "$err")
        echo "Skipping pragma_glibc (preprocessing failed: $head_line)"
    elif grep -q "Macro expansion limit exceeded" "$err"; then
        echo "Test pragma_glibc failed"
        fail=1
    fi
    rm -f "$tmp_pragma" "$err"
fi

# verify macros inside #if are expanded
pp_gnu=$(safe_mktemp)
"$BINARY" -E "$DIR/fixtures/ifexpr_header.h" > "$pp_gnu"
if grep -q "__BEGIN_DECLS" "$pp_gnu"; then
    echo "Test ifexpr_macro_expand failed"
    fail=1
fi
rm -f "$pp_gnu"

# simulate write failure with a full pipe
err=$(safe_mktemp)
tmp_big=$(safe_mktemp)
# create a large temporary source exceeding the pipe capacity
yes "int x = 0;" | head -n 7000 > "$tmp_big"
set +e
# use positional parameters so the compiler path can contain spaces
bash -c 'set -o pipefail; trap "" PIPE; "$1" -E "$2" 2> "$3" | head -c 1 >/dev/null' _ "$BINARY" "$tmp_big" "$err"
ret=$?
set -e
rm -f "$tmp_big"
if [ $ret -eq 0 ] || ! grep -qi "broken pipe" "$err"; then
    echo "Test preprocess_write_fail failed"
    fail=1
fi
rm -f "$err"

# test --no-cprop option
cprop_out=$(safe_mktemp)
VC_NAMED_LOCALS=1 "$BINARY" --no-cprop -o "${cprop_out}" "$DIR/fixtures/const_load.c"
if ! grep -q "movl x, %eax" "${cprop_out}"; then
    echo "Test no_cprop failed"
    fail=1
fi
rm -f "${cprop_out}"

# test --no-inline option
inline_out=$(safe_mktemp)
"$BINARY" --no-inline -o "${inline_out}" "$DIR/fixtures/inline_func.c"
if ! grep -q "call add" "${inline_out}"; then
    echo "Test no_inline failed"
    fail=1
fi
rm -f "${inline_out}"

# verify additional inline fixtures
multi_out=$(safe_mktemp)
"$BINARY" -o "${multi_out}" "$DIR/fixtures/inline_multi.c"
if ! diff -u "$DIR/fixtures/inline_multi.s" "${multi_out}"; then
    echo "Test inline_multi failed"
    fail=1
fi
rm -f "${multi_out}"

return_out=$(safe_mktemp)
"$BINARY" -o "${return_out}" "$DIR/fixtures/inline_return.c"
if ! diff -u "$DIR/fixtures/inline_return.s" "${return_out}"; then
    echo "Test inline_return failed"
    fail=1
fi
rm -f "${return_out}"

# test --debug option
debug_out=$(safe_mktemp)
"$BINARY" --debug -S "$DIR/fixtures/simple_add.c" > "${debug_out}"
if ! grep -q "\.file" "${debug_out}"; then
    echo "Test debug_option failed"
    fail=1
fi
rm -f "${debug_out}"

# test -c/--compile option
obj_tmp=$(safe_mktemp tmp.XXXXXX)
obj_out="${obj_tmp}.o"
rm -f "${obj_tmp}"
"$BINARY" -c -o "${obj_out}" "$DIR/fixtures/simple_add.c"
if ! od -An -t x1 "${obj_out}" | head -n 1 | grep -q "7f 45 4c 46"; then
    echo "Test compile_option failed"
    fail=1
fi
rm -f "${obj_out}"

# test -c/--compile with shift operations
obj_tmp=$(safe_mktemp tmp.XXXXXX)
obj_out="${obj_tmp}.o"
rm -f "${obj_tmp}"
"$BINARY" -c -o "${obj_out}" "$DIR/fixtures/shift_var.c"
if ! od -An -t x1 "${obj_out}" | head -n 1 | grep -q "7f 45 4c 46"; then
    echo "Test compile_option_shift failed"
    fail=1
fi
rm -f "${obj_out}"

# test --intel-syntax --compile option (requires nasm)
if command -v nasm >/dev/null; then
    obj_tmp=$(safe_mktemp tmp.XXXXXX)
    obj_out="${obj_tmp}.o"
    rm -f "${obj_tmp}"
    "$BINARY" --intel-syntax -c -o "${obj_out}" "$DIR/fixtures/simple_add.c"
    if ! od -An -t x1 "${obj_out}" | head -n 1 | grep -q "7f 45 4c 46"; then
        echo "Test compile_option_intel failed"
        fail=1
    fi
    rm -f "${obj_out}"
else
    echo "Skipping compile_option_intel (nasm not found)"
fi

# test --intel-syntax --compile with shift operations (requires nasm)
if command -v nasm >/dev/null; then
    obj_tmp=$(safe_mktemp tmp.XXXXXX)
    obj_out="${obj_tmp}.o"
    rm -f "${obj_tmp}"
    "$BINARY" --intel-syntax -c -o "${obj_out}" "$DIR/fixtures/shift_var.c"
    if ! od -An -t x1 "${obj_out}" | head -n 1 | grep -q "7f 45 4c 46"; then
        echo "Test compile_option_shift_intel failed"
        fail=1
    fi
    rm -f "${obj_out}"
else
    echo "Skipping compile_option_shift_intel (nasm not found)"
fi

# test --emit-dwarf option
obj_tmp=$(safe_mktemp tmp.XXXXXX)
obj_out="${obj_tmp}.o"
rm -f "${obj_tmp}"
"$BINARY" --emit-dwarf -c -o "${obj_out}" "$DIR/fixtures/simple_add.c"
if ! objdump -h "${obj_out}" | grep -q ".debug_line"; then
    echo "Test emit_dwarf_line failed"
    fail=1
fi
if ! objdump -h "${obj_out}" | grep -q ".debug_info"; then
    echo "Test emit_dwarf_info failed"
    fail=1
fi
rm -f "${obj_out}"

# test --link option with spaces and semicolons in output path
link_tmpdir=$(safe_mktemp -d)
trap 'rm -rf "$link_tmpdir"' EXIT
exe_space="${link_tmpdir}/out with space"
"$BINARY" --x86-64 --link -o "${exe_space}" "$DIR/fixtures/simple_add.c"
if ! od -An -t x1 "${exe_space}" | head -n 1 | grep -q "7f 45 4c 46"; then
    echo "Test link_option_space failed"
    fail=1
fi
exe_semi="${link_tmpdir}/out;semi"
"$BINARY" --x86-64 --link -o "${exe_semi}" "$DIR/fixtures/simple_add.c"
if ! od -An -t x1 "${exe_semi}" | head -n 1 | grep -q "7f 45 4c 46"; then
    echo "Test link_option_semi failed"
    fail=1
fi
rm -f "${exe_space}" "${exe_semi}"
rmdir "${link_tmpdir}"

# link program against libm using -l and -L options
libm_exe=$(safe_mktemp)
"$BINARY" --x86-64 --link -o "${libm_exe}" "$DIR/fixtures/libm_program.c" -L/usr/lib -lm
if ! od -An -t x1 "${libm_exe}" | head -n 1 | grep -q "7f 45 4c 46"; then
    echo "Test link_libm failed"
    fail=1
fi
rm -f "${libm_exe}"

# build and run simple program with internal libc (32-bit and 64-bit)
if [ $SKIP_LIBC_TESTS -eq 0 ]; then
    if [ $CAN_COMPILE_32 -eq 0 ]; then
        libc32=$(safe_mktemp)
        rm -f "${libc32}"
        "$BINARY" --link --internal-libc -o "${libc32}" "$DIR/fixtures/libc_puts.c"
        out=$("${libc32}")
        status=$?
        if [ "$out" != "hello" ] || [ $status -ne 0 ]; then
            echo "Test libc_puts_32 failed"
            fail=1
        fi
        rm -f "${libc32}"
    fi

    libc64=$(safe_mktemp)
    rm -f "${libc64}"
    "$BINARY" --x86-64 --link --internal-libc -o "${libc64}" "$DIR/fixtures/libc_puts.c"
    out=$("${libc64}")
    status=$?
    if [ "$out" != "hello" ] || [ $status -ne 0 ]; then
        echo "Test libc_puts_64 failed"
        fail=1
    fi
    rm -f "${libc64}"

    if [ $CAN_COMPILE_32 -eq 0 ]; then
        libc_printf32=$(safe_mktemp)
        rm -f "${libc_printf32}"
        "$BINARY" --link --internal-libc -o "${libc_printf32}" "$DIR/fixtures/libc_printf.c"
        if [ "$("${libc_printf32}")" != "hi A 3     7" ]; then
            echo "Test libc_printf_32 failed"
            fail=1
        fi
        rm -f "${libc_printf32}"
    fi

    libc_printf64=$(safe_mktemp)
    rm -f "${libc_printf64}"
    "$BINARY" --x86-64 --link --internal-libc -o "${libc_printf64}" "$DIR/fixtures/libc_printf.c"
    if [ "$("${libc_printf64}")" != "hi A 3     7" ]; then
        echo "Test libc_printf_64 failed"
        fail=1
    fi
    rm -f "${libc_printf64}"

    # verify error message when internal libc archive is missing
    archive_path="$DIR/../libc/libc64.a"
    mv "$archive_path" "$archive_path.bak"
    err=$(safe_mktemp)
    out=$(safe_mktemp)
    set +e
    "$BINARY" --x86-64 --internal-libc -o "${out}" "$DIR/fixtures/simple_add.c" 2> "$err"
    ret=$?
    set -e
    mv "$archive_path.bak" "$archive_path"
    if [ $ret -eq 0 ] || ! grep -q "make libc64" "$err"; then
        echo "Test internal_libc_missing failed"
        fail=1
    fi
    rm -f "${out}" "${err}"

    # build and run program with locals using internal libc
    expected="5 + 2 = 7\n5 - 2 = 3\n5 * 2 = 10\n5 / 2 = 2\nSum 1..10 = 55"
    if [ $CAN_COMPILE_32 -eq 0 ]; then
        local32=$(safe_mktemp)
        rm -f "${local32}"
        "$BINARY" --link --internal-libc -o "${local32}" "$DIR/fixtures/local_program.c"
        if [ "$("${local32}")" != "$expected" ]; then
            echo "Test local_program_32 failed"
            fail=1
        fi
        rm -f "${local32}"
    fi

    local64=$(safe_mktemp)
    rm -f "${local64}"
    "$BINARY" --x86-64 --link --internal-libc -o "${local64}" "$DIR/fixtures/local_program.c"
    if [ "$("${local64}")" != "$expected" ]; then
        echo "Test local_program_64 failed"
        fail=1
    fi
    rm -f "${local64}"

    # verify stack offsets in generated assembly for local_program
    asm_chk=$(safe_mktemp)
    "$BINARY" --x86-64 --internal-libc -o "${asm_chk}" "$DIR/fixtures/local_program.c"
    if grep -q "\bsum\b" "${asm_chk}"; then
        echo "Test local_program_stack failed"
        fail=1
    fi
    rm -f "${asm_chk}"

    # verify assembly for local_assign with internal libc
    assign_out=$(safe_mktemp)
    "$BINARY" --x86-64 --internal-libc -o "${assign_out}" "$DIR/fixtures/local_assign.c"
    if ! diff -u "$DIR/fixtures/local_assign.s" "${assign_out}"; then
        echo "Test local_assign_libc failed"
        fail=1
    fi
    rm -f "${assign_out}"

    # build and run simple file I/O program with internal libc
    io_file="$DIR/input.txt"
    echo "hello" > "$io_file"
    if [ $CAN_COMPILE_32 -eq 0 ]; then
        fileio32=$(safe_mktemp)
        rm -f "${fileio32}"
        "$BINARY" --link --internal-libc -o "${fileio32}" "$DIR/fixtures/libc_fileio.c"
        if [ "$("${fileio32}")" != "hello" ]; then
            echo "Test libc_fileio_32 failed"
            fail=1
        fi
        rm -f "${fileio32}"
    fi

    fileio64=$(safe_mktemp)
    rm -f "${fileio64}"
    "$BINARY" --x86-64 --link --internal-libc -o "${fileio64}" "$DIR/fixtures/libc_fileio.c"
    if [ "$("${fileio64}")" != "hello" ]; then
        echo "Test libc_fileio_64 failed"
        fail=1
    fi
    rm -f "${fileio64}" "$io_file"

    # build and run factorial example using internal libc
    if [ $CAN_COMPILE_32 -eq 0 ]; then
        fact32=$(safe_mktemp)
        rm -f "${fact32}"
        "$BINARY" --link --internal-libc -o "${fact32}" "$DIR/loops/factorial.c"
        set +e
        "${fact32}" >/dev/null 2>&1
        status=$?
        set -e
        if [ $status -ne 0 ]; then
            echo "Test loops_factorial_32 failed"
            fail=1
        fi
        rm -f "${fact32}"
    fi

    fact64=$(safe_mktemp)
    rm -f "${fact64}"
    "$BINARY" --x86-64 --link --internal-libc -o "${fact64}" "$DIR/loops/factorial.c"
    set +e
    "${fact64}" >/dev/null 2>&1
    status=$?
    set -e
    if [ $status -ne 0 ]; then
        echo "Test loops_factorial_64 failed"
        fail=1
    fi
    rm -f "${fact64}"
else
    echo "Skipping internal libc link tests (stack protector issue)"
fi

# dependency generation with -MD
dep_obj=depobj$$.o
"$BINARY" -MD -c -I "$DIR/includes" -o "$dep_obj" "$DIR/fixtures/include_search.c"
dep_file="${dep_obj%.o}.d"
if [ ! -f "$dep_file" ] || ! grep -q "val.h" "$dep_file"; then
    echo "Test dep_md failed"
    fail=1
fi
rm -f "$dep_obj" "$dep_file"

# dependency generation with -M
dep_src="include_search.d"
rm -f "$dep_src"
"$BINARY" -M -I "$DIR/includes" "$DIR/fixtures/include_search.c"
if [ ! -f "$dep_src" ] || ! grep -q "val.h" "$dep_src"; then
    echo "Test dep_M failed"
    fail=1
fi
rm -f "$dep_src"

# dependency generation with spaces in path
space_dir=$(safe_mktemp -d)
cp "$DIR/fixtures/include_search.c" "$space_dir/file with space.c"
"$BINARY" -MD -c -I "$DIR/includes" -o "$space_dir/out.o" "$space_dir/file with space.c"
dep_file="out.d"
if [ ! -f "$dep_file" ] || ! grep -Fq "file\\ with\\ space.c" "$dep_file"; then
    echo "Test dep_space_path failed"
    fail=1
fi
rm -f "$dep_file" "$space_dir/out.o"
rm -rf "$space_dir"

# test --std option
std_out=$(safe_mktemp)
"$BINARY" --std=gnu99 -o "${std_out}" "$DIR/fixtures/simple_add.c"
if ! diff -u "$DIR/fixtures/simple_add.s" "${std_out}" > /dev/null; then
    echo "Test std_gnu99 failed"
    fail=1
fi
rm -f "${std_out}"

err=$(safe_mktemp)
set +e
"$BINARY" --std=c23 -o "${std_out}" "$DIR/fixtures/simple_add.c" 2> "${err}"
ret=$?
set -e
if [ $ret -eq 0 ] || ! grep -q "Unknown standard" "${err}"; then
    echo "Test invalid_std failed"
    fail=1
fi
rm -f "${std_out}" "${err}"

# invalid optimization level should fail
err=$(safe_mktemp)
out=$(safe_mktemp)
set +e
"$BINARY" -O4 -o "${out}" "$DIR/fixtures/simple_add.c" 2> "${err}"
ret=$?
set -e
if [ $ret -eq 0 ] || ! grep -q "Invalid optimization level" "${err}"; then
    echo "Test invalid_opt_level failed"
    fail=1
fi
rm -f "${out}" "${err}"

# simulate disk full during assembly generation
lib="$DIR/libfail_fflush.so"
cc -shared -fPIC -o "$lib" "$DIR/unit/fail_fflush.c"
out=$(safe_mktemp)
err=$(safe_mktemp)
set +e
LD_PRELOAD="$lib" "$BINARY" -c -o "$out" "$DIR/fixtures/simple_add.c" 2> "$err"
ret=$?
set -e
if [ $ret -eq 0 ] || ! grep -q "No space left on device" "$err"; then
    echo "Test disk_full_flush failed"
    fail=1
fi
rm -f "$out" "$err" "$lib"

# simulate disk full during macro write
if command -v nasm >/dev/null; then
    lib="$DIR/libfail_fputs.so"
    cc -shared -fPIC -o "$lib" "$DIR/unit/fail_fputs.c"
    out=$(safe_mktemp)
    err=$(safe_mktemp)
    set +e
    LD_PRELOAD="$lib" "$BINARY" --intel-syntax -c -o "$out" "$DIR/fixtures/simple_add.c" 2> "$err"
    ret=$?
    set -e
    if [ $ret -eq 0 ] || ! grep -q "No space left on device" "$err"; then
        echo "Test disk_full_fputs failed"
        fail=1
    fi
    rm -f "$out" "$err" "$lib"
else
    echo "Skipping disk_full_fputs (nasm not found)"
fi

# simulate short write failure inside internal libc
libvclib="$DIR/libvclib.so"
cc -shared -fPIC -I "$DIR/../libc/include" \
    "$DIR/../libc/src/stdio.c" "$DIR/../libc/src/stdlib.c" \
    "$DIR/../libc/src/string.c" "$DIR/../libc/src/syscalls.c" \
    "$DIR/../libc/src/file.c" "$DIR/../libc/src/errno.c" -o "$libvclib"
prog=$(safe_mktemp)
cc -I "$DIR/../libc/include" "$DIR/fixtures/libc_short_write.c" \
    -L"$DIR" -Wl,-rpath="$DIR" -lvclib -o "$prog"
shortlib="$DIR/libfail_vcwrite.so"
cc -shared -fPIC -o "$shortlib" "$DIR/unit/fail_vcwrite.c"
set +e
LD_PRELOAD="$shortlib" "$prog" >/dev/null 2>&1
ret=$?
set -e
if [ $ret -eq 0 ]; then
    echo "Test short_write_detect failed"
    fail=1
fi
rm -f "$prog" "$shortlib" "$libvclib"

# simulate failing write syscall inside internal libc
libvclib="$DIR/libvclib.so"
cc -shared -fPIC -I "$DIR/../libc/include" \
    "$DIR/../libc/src/stdio.c" "$DIR/../libc/src/stdlib.c" \
    "$DIR/../libc/src/string.c" "$DIR/../libc/src/syscalls.c" \
    "$DIR/../libc/src/file.c" "$DIR/../libc/src/errno.c" -o "$libvclib"
prog=$(safe_mktemp)
cc -I "$DIR/../libc/include" "$DIR/fixtures/libc_write_fail.c" \
    -L"$DIR" -Wl,-rpath="$DIR" -lvclib -o "$prog"
failwrite="$DIR/libfail_vcwrite_neg.so"
cc -shared -fPIC -o "$failwrite" "$DIR/unit/fail_vcwrite_neg.c"
set +e
LD_PRELOAD="$failwrite" "$prog" >/dev/null 2>&1
ret=$?
set -e
if [ $ret -eq 0 ]; then
    echo "Test write_fail_detect failed"
    fail=1
fi
rm -f "$prog" "$failwrite" "$libvclib"

# simulate failing exit syscall inside internal libc
libvclib="$DIR/libvclib.so"
cc -shared -fPIC -I "$DIR/../libc/include" \
    "$DIR/../libc/src/stdio.c" "$DIR/../libc/src/stdlib.c" \
    "$DIR/../libc/src/string.c" "$DIR/../libc/src/syscalls.c" \
    "$DIR/../libc/src/file.c" "$DIR/../libc/src/errno.c" -o "$libvclib"
prog=$(safe_mktemp)
cc -I "$DIR/../libc/include" "$DIR/fixtures/libc_exit_fail.c" \
    -L"$DIR" -Wl,-rpath="$DIR" -lvclib -o "$prog"
failexit="$DIR/libfail_vcexit.so"
cc -shared -fPIC -o "$failexit" "$DIR/unit/fail_vcexit.c"
set +e
LD_PRELOAD="$failexit" "$prog" >/dev/null 2>&1
ret=$?
set -e
if [ $ret -ne 1 ]; then
    echo "Test exit_fail_fallback failed"
    fail=1
fi
rm -f "$prog" "$failexit" "$libvclib"

# verify puts return value clamps to INT_MAX for very long strings
libvclib="$DIR/libvclib.so"
cc -shared -fPIC -I "$DIR/../libc/include" \
    "$DIR/../libc/src/stdio.c" "$DIR/../libc/src/stdlib.c" \
    "$DIR/../libc/src/string.c" "$DIR/../libc/src/syscalls.c" \
    "$DIR/../libc/src/file.c" "$DIR/../libc/src/errno.c" -o "$libvclib"
prog=$(safe_mktemp)
cc -I "$DIR/../libc/include" "$DIR/fixtures/libc_puts_large.c" \
    -L"$DIR" -Wl,-rpath="$DIR" -lvclib -o "$prog"
clamp="$DIR/liblarge_strlen.so"
cc -shared -fPIC -o "$clamp" "$DIR/unit/large_strlen.c"
set +e
LD_PRELOAD="$clamp" "$prog" >/dev/null 2>&1
ret=$?
set -e
if [ $ret -ne 0 ]; then
    echo "Test puts_large_ret failed"
    fail=1
fi
rm -f "$prog" "$clamp" "$libvclib"

# regression test for long command error message
long_tmpdir=$(safe_mktemp -d)
long_out="$long_tmpdir/$(printf 'a%.0s' $(seq 1 50))/$(printf 'b%.0s' $(seq 1 50))/$(printf 'c%.0s' $(seq 1 50))/$(printf 'd%.0s' $(seq 1 50))/$(printf 'e%.0s' $(seq 1 50))/out.o"
mkdir -p "$(dirname "$long_out")"
err=$(safe_mktemp)
set +e
PATH=/nonexistent "$BINARY" -c -o "$long_out" "$DIR/fixtures/simple_add.c" 2> "$err"
ret=$?
set -e
if [ $ret -eq 0 ] || ! grep -q "$long_out" "$err"; then
    echo "Test long_command_error failed"
    fail=1
fi
rm -rf "$long_tmpdir" "$err"

# test reading source from stdin
stdin_out=$(safe_mktemp)
"$BINARY" -o "${stdin_out}" - < "$DIR/fixtures/simple_add.c"
if ! diff -u "$DIR/fixtures/simple_add.s" "${stdin_out}" > /dev/null; then
    echo "Test stdin_source failed"
    fail=1
fi
rm -f "${stdin_out}"

# regression test for invalid source with --link (double free)
err=$(safe_mktemp)
out=$(safe_mktemp)
set +e
"$BINARY" --link -o "${out}" "$DIR/invalid/parse_error.c" 2> "${err}"
ret=$?
set -e
if [ $ret -eq 0 ] || grep -qi "double free" "${err}"; then
    echo "Test link_invalid_double_free failed"
    fail=1
fi
rm -f "${out}" "${err}"

# unreachable warning for return
err=$(safe_mktemp)
out=$(safe_mktemp)
"$BINARY" -o "${out}" "$DIR/invalid/unreachable_return.c" 2> "${err}"
if ! grep -q "warning: unreachable statement" "${err}"; then
    echo "Test warn_unreachable_return failed"
    fail=1
fi
rm -f "${out}" "${err}"

# unreachable warning for goto
err=$(safe_mktemp)
out=$(safe_mktemp)
"$BINARY" -o "${out}" "$DIR/invalid/unreachable_goto.c" 2> "${err}"
if ! grep -q "warning: unreachable statement" "${err}"; then
    echo "Test warn_unreachable_goto failed"
    fail=1
fi
rm -f "${out}" "${err}"

# build and run example programs with internal libc
if [ $SKIP_LIBC_TESTS -eq 0 ]; then
    if ! "$DIR/run_examples.sh"; then
        echo "Test run_examples failed"
        fail=1
    fi
else
    echo "Skipping run_examples (stack protector issue)"
fi

if [ $fail -eq 0 ]; then
    echo "All tests passed"
else
    echo "Some tests failed"
fi
exit $fail<|MERGE_RESOLUTION|>--- conflicted
+++ resolved
@@ -227,7 +227,6 @@
 fi
 rm -f "$DIR/ptr_diff_zero"
 
-<<<<<<< HEAD
 # verify memory to memory casts
 cc -I "$DIR/../include" -Wall -Wextra -std=c99 \
     "$DIR/unit/test_cast_mem2mem.c" \
@@ -238,7 +237,7 @@
     fail=1
 fi
 rm -f "$DIR/cast_mem2mem"
-=======
+
 # verify compare emission for register and spilled destinations
 cc -I "$DIR/../include" -Wall -Wextra -std=c99 \
     "$DIR/unit/test_cmp_spill.c" \
@@ -249,7 +248,6 @@
     fail=1
 fi
 rm -f "$DIR/cmp_spill"
->>>>>>> f833c20c
 
 # verify indexed load/store scale handling
 cc -I "$DIR/../include" -Wall -Wextra -std=c99 \
