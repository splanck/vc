--- conflicted
+++ resolved
@@ -3,14 +3,10 @@
 OPTFLAGS ?=
 BIN = vc
 # Core compiler sources
-<<<<<<< HEAD
-CORE_SRC = src/main.c src/lexer.c src/ast.c src/parser.c src/symtable.c src/semantic.c \
-    src/ir.c src/codegen.c src/regalloc.c src/strbuf.c src/util.c
-=======
-CORE_SRC = src/main.c src/lexer.c src/ast.c src/parser.c src/parser_expr.c \
-    src/parser_stmt.c src/semantic.c src/ir.c src/codegen.c src/regalloc.c \
-    src/strbuf.c src/util.c
->>>>>>> 5e3fe8f0
+
+CORE_SRC = src/main.c src/lexer.c src/ast.c src/parser.c src/symtable.c src/parser_expr.c \
+           src/parser_stmt.c src/semantic.c src/ir.c src/codegen.c src/regalloc.c src/strbuf.c src/util.c
+
 # Optional optimization sources
 OPT_SRC = src/opt.c
 # Additional sources can be specified by the user
