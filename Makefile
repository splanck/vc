--- conflicted
+++ resolved
@@ -9,11 +9,8 @@
            src/parser_decl.c src/parser_flow.c src/parser_stmt.c src/parser_types.c \
            src/semantic_expr.c src/semantic_arith.c src/semantic_mem.c src/semantic_call.c \
            src/semantic_loops.c src/semantic_switch.c src/semantic_init.c src/semantic_stmt.c src/semantic_global.c src/consteval.c src/error.c src/ir_core.c src/ir_global.c \
-<<<<<<< HEAD
            src/codegen.c src/codegen_mem.c src/codegen_loadstore.c src/codegen_arith.c src/codegen_branch.c \
-=======
-           src/codegen.c src/codegen_mem.c src/codegen_arith.c src/codegen_float.c src/codegen_complex.c src/codegen_branch.c \
->>>>>>> ff16a90f
+           src/codegen_float.c src/codegen_complex.c \
            src/regalloc.c src/regalloc_x86.c src/strbuf.c src/util.c src/vector.c src/ir_dump.c src/ast_dump.c src/label.c \
            src/preproc_macros.c src/preproc_expr.c src/preproc_file.c
 
