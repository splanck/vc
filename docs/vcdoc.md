# vc Documentation

This document describes the compilation pipeline, the role of each module
and the language features currently supported. Recent updates add basic
support for floating-point types and operations.

## Pipeline Overview

`vc` processes source code through several stages:

1. **Preprocessor** – handles `#include` directives and expands simple `#define` macros.
2. **Lexer** – converts the input into a stream of tokens.
3. **Parser** – builds an abstract syntax tree from the tokens.
4. **Semantic analyzer** – checks the AST and produces an intermediate representation (IR).
5. **Optimizer** – performs optional transformations on the IR.
6. **Register allocator** – assigns machine registers.
7. **Code generator** – emits target assembly.

The modules described below implement these steps.

## Modules

### preprocessor
Expands `#include` directives and simple object-like `#define` macros before lexing.
Basic conditional directives (`#if`, `#ifdef`, `#ifndef`, `#elif`, `#else` and `#endif`) are supported using simple expression evaluation with the `defined` operator.

### lexer
Translates raw characters into tokens for the parser.

### parser
Constructs the AST and reports syntax errors.

### semantic
Performs type checking and converts the AST into IR.  The
implementation in [`src/semantic.c`](../src/semantic.c) relies on a
simple symbol table defined in [`include/semantic.h`](../include/semantic.h).

The table tracks local variables, function parameters and global
symbols.  Each `symbol_t` entry stores the name, its `type_kind_t` and
an optional parameter index:

```c
typedef struct symbol {
    char *name;
    type_kind_t type;
    int param_index; /* -1 for locals */
    int is_typedef;  /* alias flag */
    type_kind_t alias_type;
    struct symbol *next;
} symbol_t;
```

Symbols are inserted with `symtable_add` or
`symtable_add_global`, while `symtable_lookup` retrieves an entry.  The
semantic checker uses these helpers when processing function bodies and
global declarations.

#### Variable declarations

`check_stmt` handles `STMT_VAR_DECL` nodes.  The variable is added to
the current table and any initializer is evaluated and stored:

```c
int x;          /* adds 'x' with TYPE_INT */
char c = 'a';   /* adds 'c' with TYPE_CHAR */
int y = 5;      /* evaluates 5 and stores to 'y' */
```

Additional built-in types such as `short`, `long`, `long long` and
`bool` are recognized.  Each integer type also has an unsigned variant
using the `unsigned` keyword.  The IR now stores immediates in a
64-bit field so `long long` literals and arithmetic are handled without
truncation when generating x86-64 code.

Pointers work the same way and may be dereferenced using
`UNOP_DEREF`:

```c
int *p = &x;
return *p;
```

Variables may be declared with the `static` qualifier.  Static globals
behave like normal globals but are emitted as private symbols.  Static
locals are stored in the data section with unique names and require
constant initializers.

The `const` qualifier marks a variable as read-only after initialization.
Any attempt to assign to a `const` object results in a semantic error.

The `volatile` qualifier tells the compiler that a variable's value may change
unexpectedly.  Reads and writes to a `volatile` object are always emitted and
are not subject to certain optimizations.

The `restrict` qualifier may follow a `*` in pointer declarations.  It
promises that the pointer is the sole reference to its pointed-to object
for the lifetime of the pointer.  This lets the optimizer assume no aliasing
between `restrict` qualified pointers.

Structures and unions are declared with the `struct` or `union` keyword.
Members are accessed using `.` for objects or `->` when working through a pointer.
For structures each member has its own storage in the order declared.
Union members share the same storage with size determined by the largest field.

The compiler currently parses member access but does not verify which union member is active.

#### Typedef aliases

```c
typedef int myint;
myint val;
```

Typedef declarations are stored in the symbol table and may appear at
global scope.

#### Type checking and functions

`check_expr` verifies binary operations and resolves function calls by
consulting the symbol table.  A call returns the function's declared
type:

```c
int foo() { return 3; }
int main() { return foo(); }
```

Functions may be declared before they are defined using prototypes:

```c
int bar(int);
int main() { return bar(1); }
int bar(int x) { return x + 1; }
```

Prototypes are stored in the function symbol table. Later definitions
must match the previously declared signature.

Any mismatch results in `error_print` reporting the source
location of the failure.

### ir
Defines the IR structures used throughout the rest of the compiler.

#### Instruction set
The IR uses a straightforward three-address format. The operations defined in
[`include/ir.h`](../include/ir.h) include:

- `IR_CONST` for integer constants
- arithmetic ops `IR_ADD`, `IR_SUB`, `IR_MUL`, `IR_DIV`, `IR_MOD`
 - floating-point ops `IR_FADD`, `IR_FSUB`, `IR_FMUL`, `IR_FDIV`
- comparison ops `IR_CMPEQ`, `IR_CMPNE`, `IR_CMPLT`, `IR_CMPGT`, `IR_CMPLE`, `IR_CMPGE`
- global data directives `IR_GLOB_STRING`, `IR_GLOB_VAR`
- variable access `IR_LOAD`, `IR_STORE`, `IR_LOAD_PARAM`, `IR_STORE_PARAM`
- pointer ops `IR_ADDR`, `IR_LOAD_PTR`, `IR_STORE_PTR`, `IR_PTR_ADD`,
  `IR_PTR_DIFF`
- function and call ops `IR_RETURN`, `IR_CALL`, `IR_FUNC_BEGIN`, `IR_FUNC_END`
- control flow `IR_BR`, `IR_BCOND`, `IR_LABEL`

IR instructions are appended sequentially using the builder API. A tiny
function returning `2 * 3` would be built as:

```c
ir_builder_t b;
ir_builder_init(&b);
ir_value_t a = ir_build_const(&b, 2);
ir_value_t bval = ir_build_const(&b, 3);
ir_value_t res = ir_build_binop(&b, IR_MUL, a, bval);
ir_build_return(&b, res);
```

### opt
Holds optimization passes such as constant folding and dead code elimination.

### regalloc
Handles register allocation for the backend.

#### Linear-scan allocator
The allocator in [`src/regalloc.c`](../src/regalloc.c) performs a single pass
over the instruction list. It first records the final index at which each value
is used. During the scan each destination value gets a register if one is
available; otherwise a new stack slot is assigned. Registers are released once
their value's last use is reached.

`regalloc_run` walks the instruction stream, assigning either a register or a
new stack slot to each produced value. A small pool of registers is kept in a
stack (`free_regs`). When no registers remain the next slot is used. The
allocator frees registers by consulting the table of last uses generated by
`compute_last_use`.

`regalloc_free` releases the mapping table created by `regalloc_run`. The
helper `regalloc_reg_name` converts register indices to the correct physical
name for 32‑ or 64‑bit mode, which is toggled via `regalloc_set_x86_64`.

```c
void regalloc_run(ir_builder_t *ir, regalloc_t *ra) {
    int *last = compute_last_use(ir, ir->next_value_id);
    for each instruction {
        if (needs_location(dest))
            allocate_register_or_spill();
        release_registers_at_last_use();
    }
}
```

### codegen
Emits assembly from the IR. Currently only x86 is supported.

## Optimization Passes

The `opt` module implements several transformations on the IR. These
passes run sequentially and may be disabled via command line options.
See [optimization.md](optimization.md) for additional context.

### Constant folding
When both operands of an arithmetic instruction are known constants, the
compiler performs the calculation at compile time.

Before:
```text
v1 = CONST 2
v2 = CONST 3
v3 = MUL v1, v2
```
After:
```text
v3 = CONST 6
```

### Constant propagation
Loads of variables whose values are known constants are replaced with
those constants.

Before:
```text
v1 = CONST 5
STORE x, v1
v2 = LOAD x
```
After:
```text
v1 = CONST 5
STORE x, v1
v2 = CONST 5
```

### Dead code elimination
Instructions that produce values never used and have no side effects are
removed.

Before:
```text
v1 = MUL 2, 3
v2 = ADD 1, 4
RETURN v2
```
After:
```text
v2 = ADD 1, 4
RETURN v2
```

## Supported Language Features

- Basic arithmetic expressions
- Function definitions and calls
- `for`, `while` and `do`/`while` loops
- Loop initialization may declare a variable
- Pointers
- Arrays
- Compound assignment operators (`+=`, `-=`, `*=`, `/=`, `%=`)
- Increment and decrement operators (`++`, `--`)
- Logical operators `&&`, `||` and `!`
- Conditional operator (`?:`)
- Bitwise operators (`&`, `|`, `^`, `<<`, `>>` and compound forms)
- Floating-point types (`float`, `double`)
- `sizeof` operator
- Global variables
- `break` and `continue` statements
- Labels and `goto`
<<<<<<< HEAD
- Complete `struct` and `union` objects with member assignments
=======
- `struct` and `union` objects with member assignments
>>>>>>> 285fd409
- Object-like and multi-parameter `#define` macros with recursive expansion
- Conditional preprocessing directives (`#if`, `#ifdef`, `#ifndef`, `#elif`, `#else`, `#endif`)
- 64-bit integer literals and arithmetic when using `long long`

Examples below show how to compile each feature.

### Basic arithmetic
```c
/* add.c */
int main() {
    return 1 + 2 * 3;
}
```
Compile with:
```sh
vc -o add.s add.c
```

### Compound assignment
```c
/* compound.c */
int main() {
    int x = 1;
    x += 2;
    return x;
}
```
Compile with:
```sh
vc -o compound.s compound.c
```

### Increment and decrement
```c
/* incdec.c */
int main() {
    int i = 0;
    ++i;
    i--;
    return i;
}
```
Compile with:
```sh
vc -o incdec.s incdec.c
```

### Floating-point arithmetic
```c
/* float_add.c */
float main() {
    float a = 1;
    float b = 2;
    return a + b;
}
```
Compile with:
```sh
vc -o float_add.s float_add.c
```

### Bitwise operations
```c
/* bitwise.c */
int main() {
    int x = 1;
    x <<= 2;
    x |= 3;
    return x & 1;
}
```
Compile with:
```sh
vc -o bitwise.s bitwise.c
```

### 64-bit integers
```c
/* ll_const.c */
int main() {
    long long a = 5000000000;
    return a + 5;
}
```
Compile with:
```sh
vc -o ll_const.s ll_const.c
vc --x86-64 -o ll_const_x86-64.s ll_const.c
```

### Function calls
```c
/* call.c */
int mul(int a, int b) {
    return a * b;
}
int main() {
    return mul(2, 3);
}
```
Compile with:
```sh
vc -o call.s call.c
```

### Loops
```c
/* loop.c */
int main() {
    int i = 0;
    while (i < 5)
        i = i + 1;
    return i;
}
```
Compile with:
```sh
vc -o loop.s loop.c
```

`do`/`while` loops are also supported:
```c
/* do_loop.c */
int main() {
    int i = 0;
    do
        i = i + 1;
    while (i < 3);
    return i;
}
```
Compile with:
```sh
vc -o do_loop.s do_loop.c
```

### Pointers
```c
/* ptr.c */
int main() {
    int x = 42;
    int *p = &x;
    return *p;
}
```
Compile with:
```sh
vc -o ptr.s ptr.c
```

#### Pointer arithmetic
```c
/* ptr_arith.c */
int main() {
    int a[3] = {1, 2, 3};
    int *p = a;
int second = *(p + 1);
p = p + 2;
return *(p - 1);
}
```
Compile with:
```sh
vc -o ptr_arith.s ptr_arith.c
```
Pointer subtraction of two pointers is also supported and returns the
element distance between them.
Pointer offsets are scaled by the size of the pointed-to type rather
than the machine word size.

Pointer variables may also be incremented or decremented with `++` and
`--`.  These operations are equivalent to adding or subtracting one
element and use the same scaling rules.

```c
/* ptr_inc.c */
int main() {
    int nums[2] = {1, 2};
    int *p = nums;
    ++p;
    return *p;
}
```
Compile with:
```sh
vc -o ptr_inc.s ptr_inc.c
```

### Arrays
```c
/* array.c */
int main() {
    int a[2];
    a[0] = 1;
    a[1] = 2;
    return a[0] + a[1];
}
```
Compile with:
```sh
vc -o array.s array.c
```

Arrays can also be initialized using an initializer list when declared:

```c
/* array_init.c */
int main() {
    int nums[3] = {1, 2, 3};
    return nums[0];
}
```
Compile with:
```sh
vc -o array_init.s array_init.c
```

### sizeof
`sizeof` returns the number of bytes for a type or expression without
evaluating the expression.

```c
/* sz.c */
int main() {
    int x;
    return sizeof(int) + sizeof(x);
}
```
Compile with:
```sh
vc -o sz.s sz.c
```

### Global variables
```c
/* global.c */
int x = 5;
int main() {
    return x;
}
```
Compile with:
```sh
vc -o global.s global.c
```

### Break and continue
```c
/* loop_control.c */
int main() {
    int i;
    for (i = 0; i < 3; i = i + 1) {
        if (i == 1)
            continue;
        if (i == 2)
            break;
    }
    return i;
}
```
Compile with:
```sh
vc -o loop_control.s loop_control.c
```

### For loop variable declarations
```c
/* for_decl.c */
int main() {
    int sum = 0;
    for (int i = 0; i < 3; i = i + 1)
        sum = sum + i;
    return sum;
}
```
Compile with:
```sh
vc -o for_decl.s for_decl.c
```

### Logical operators
```c
/* logical.c */
int main() {
    int x = 1;
    int y = 0;
    if (x && !y)
        return 1;
    else
        return 0;
}
```
Compile with:
```sh
vc -o logical.s logical.c
```

### Enum declarations
```c
/* enum_example.c */
enum Colors {
    RED,
    GREEN = 3,
    BLUE
};
int main() {
    return GREEN;
}
```
Compile with:
```sh
vc -o enum_example.s enum_example.c
```

### Struct declarations
```c
/* struct_example.c */
struct Point { int x; int y; };
int main() {
    struct Point p;
    p.x = 1;
    p.y = 2;
    return p.x + p.y;
}
```
Compile with:
```sh
vc -o struct_example.s struct_example.c
```

### Struct pointers
```c
/* struct_ptr.c */
struct Point { int x; int y; };
int main() {
    struct Point p = {1, 2};
    struct Point *pp = &p;
    return pp->y;
}
```
Compile with:
```sh
vc -o struct_ptr.s struct_ptr.c
```
### Union declarations
```c
/* union_example.c */
union { int i; char c; } u;
int main() {
    u.i = 65;
    return u.i;
}
```
Compile with:
```sh
vc -o union_example.s union_example.c
```

Another example assigns a character and accesses the same storage via a
different member:

```c
/* union_char.c */
union { int i; char c; } u;
int main() {
    u.c = 'A';
    return u.c;
}
```
Compile with:
```sh
vc -o union_char.s union_char.c
```

### Labels and goto
```c
/* goto_example.c */
int main() {
    int i = 0;
start:
    if (i == 3)
        goto end;
    i = i + 1;
    goto start;
end:
    return i;
}
```
Compile with:
```sh
vc -o goto.s goto_example.c
```

## Command-line Options

The compiler supports the following options:

- `-o`, `--output <file>` – path for the generated assembly.
- `-h`, `--help` – display help text and exit.
- `-v`, `--version` – print version information and exit.
- `--no-fold` – disable constant folding.
- `--no-dce` – disable dead code elimination.
- `--no-cprop` – disable constant propagation.
- `--x86-64` – generate 64‑bit x86 assembly.
- `-c`, `--compile` – assemble the output into an object file using `cc -c`.
- `--link` – build an executable by assembling and linking with `cc`.
- `--dump-asm` – print the generated assembly to stdout instead of creating a file.
- `--dump-ir` – print the IR to stdout before code generation.
- `-E`, `--preprocess` – print the preprocessed source to stdout and exit.
- `-I`, `--include <dir>` – add directory to the `#include` search path.
- `-O<N>` – set optimization level (0 disables all passes).

Use `vc -o out.s source.c` to compile a file, `vc -c -o out.o source.c` to
produce an object, `vc --link -o prog source.c` to build an executable, or
`vc --dump-asm source.c` to print the assembly to the terminal.

## Preprocessor Usage

The preprocessor runs automatically before the lexer. It supports `#include "file"`
to insert the contents of another file. Additional directories to search for
included files can be provided with the `-I`/`--include` option. It also supports
object-like `#define` macros and parameterized
macros such as `#define NAME(a, b)`; macro bodies are expanded recursively:

```c
#define VAL 3
#define ADD(a, b) ((a) + (b))
#define DOUBLE(x) ADD(x, x)
#include "header.h"
int main() { return DOUBLE(VAL); }
```

Conditional blocks may be controlled using the `defined` operator or
numeric expressions:

```c
#define FEATURE
#if defined(FEATURE)
int main() { return 1; }
#else
int main() { return 0; }
#endif
```

Macro expansion is purely textual; macros inside strings or comments are not
recognized. Conditional directives are honored and support the `defined`
operator along with numeric constants and the `!`, `&&` and `||` operators.

## Compiling a Simple Program

Example source files can be found under `tests/fixtures`. The simplest is
`simple_add.c`, which returns the result of `1 + 2 * 3`. Compile it with
optimizations disabled and request 64‑bit assembly like so:

```sh
vc -O0 --x86-64 -o simple_add.s tests/fixtures/simple_add.c
```

The generated file `simple_add.s` should match
`tests/fixtures/simple_add.s`:

```asm
main:
    pushl %ebp
    movl %esp, %ebp
    movl $7, %eax
    movl %eax, %eax
    ret
```

Any program compiled with the same options will produce assembly identical to
the corresponding `.s` file under `tests/fixtures`.<|MERGE_RESOLUTION|>--- conflicted
+++ resolved
@@ -278,11 +278,7 @@
 - Global variables
 - `break` and `continue` statements
 - Labels and `goto`
-<<<<<<< HEAD
-- Complete `struct` and `union` objects with member assignments
-=======
 - `struct` and `union` objects with member assignments
->>>>>>> 285fd409
 - Object-like and multi-parameter `#define` macros with recursive expansion
 - Conditional preprocessing directives (`#if`, `#ifdef`, `#ifndef`, `#elif`, `#else`, `#endif`)
 - 64-bit integer literals and arithmetic when using `long long`
