.TH VC 1 "2025-06-24" "vc 0.1.0" "User Commands"
.SH NAME
vc \- lightweight ANSI C compiler
.SH SYNOPSIS
.B vc
.RI [ options ] " source.c"
.SH DESCRIPTION
.B vc
is a lightweight ANSI C compiler with experimental C99 support.
It processes input through lexical analysis, parsing, semantic analysis,
optional optimizations, register allocation and code generation.
The resulting assembly can be written to a file or printed to stdout.
Supported constructs include arrays, pointer arithmetic (including pointer subtraction and pointer increments), loops (\fBfor\fR, \fBwhile\fR and \fBdo\fR\~\fBwhile\fR), global variable declarations, floating-point variables, the
<<<<<<< HEAD
\fBchar\fR type, 64-bit integer literals and arithmetic, basic \fBstruct\fR and \fBunion\fR declarations, and the
\fBbreak\fR and \fBcontinue\fR statements.
=======
\fBchar\fR type, support for 64-bit integer constants, basic \fBstruct\fR declarations, \fBunion\fR declarations, the
\fBvolatile\fR qualifier, and the \fBbreak\fR and \fBcontinue\fR statements.
>>>>>>> 928b6fc4
.PP
The built-in preprocessor expands \fB#include\fR directives, object-like
and parameterized macros defined with \fB#define\fR. Macro bodies may be
expanded recursively. Conditional
directives (\fB#if\fR, \fB#ifdef\fR, \fB#ifndef\fR, \fB#elif\fR, \fB#else\fR
and \fB#endif\fR) are supported using expression evaluation with the
\fBdefined\fR operator.
.SH OPTIONS
.TP
.BR -o "," \fB--output\fR \fIfile\fR
Write assembly output to \fIfile\fR.
.TP
.BR -h "," \fB--help\fR
Display usage information and exit.
.TP
.BR -v "," \fB--version\fR
Print version information and exit.
.TP
.B \-O\fIN\fR
Set optimization level (0 disables all optimizations).
.TP
.BR -I "," \fB--include\fR \fIdir\fR
Add directory to the include search path.
.TP
.B --no-fold
Disable constant folding optimization.
.TP
.B --no-dce
Disable dead code elimination.
.TP
.B --no-cprop
Disable constant propagation.
.TP
.B --x86-64
Generate x86-64 assembly instead of 32-bit.
.TP
.BR -c "," \fB--compile\fR
Assemble the output into an object file using \fBcc -c\fR.
.TP
.B --link
Assemble and link the output to create an executable with \fBcc\fR.
.TP
.B --dump-asm
Print generated assembly to stdout rather than creating a file.
.TP
.B --dump-ir
Print IR to stdout before generating assembly.
.SH EXAMPLES
Compile a source file to \fIout.s\fR:
.PP
.B vc -o out.s source.c
.PP
Create an object file:
.PP
.B vc -c -o out.o source.c
.PP
Build an executable:
.PP
.B vc --link -o prog source.c
.PP
Print the generated assembly:
.PP
.B vc --dump-asm source.c
.PP
Compile a program using pointer increments:
.PP
.B vc -o ptr_inc.s ptr_inc.c
.SH SEE ALSO
README.md, docs/vcdoc.md (see the "Union declarations" section)<|MERGE_RESOLUTION|>--- conflicted
+++ resolved
@@ -11,13 +11,8 @@
 optional optimizations, register allocation and code generation.
 The resulting assembly can be written to a file or printed to stdout.
 Supported constructs include arrays, pointer arithmetic (including pointer subtraction and pointer increments), loops (\fBfor\fR, \fBwhile\fR and \fBdo\fR\~\fBwhile\fR), global variable declarations, floating-point variables, the
-<<<<<<< HEAD
 \fBchar\fR type, 64-bit integer literals and arithmetic, basic \fBstruct\fR and \fBunion\fR declarations, and the
-\fBbreak\fR and \fBcontinue\fR statements.
-=======
-\fBchar\fR type, support for 64-bit integer constants, basic \fBstruct\fR declarations, \fBunion\fR declarations, the
-\fBvolatile\fR qualifier, and the \fBbreak\fR and \fBcontinue\fR statements.
->>>>>>> 928b6fc4
+\fBvolatile\fR qualifier, \fBbreak\fR and \fBcontinue\fR statements.
 .PP
 The built-in preprocessor expands \fB#include\fR directives, object-like
 and parameterized macros defined with \fB#define\fR. Macro bodies may be
