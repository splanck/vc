.TH VC 1 "2025-06-24" "vc 0.1.0" "User Commands"
.SH NAME
vc \- lightweight ANSI C compiler
.SH SYNOPSIS
.B vc
.RI [ options ] " source.c"
.SH DESCRIPTION
.B vc
is a lightweight ANSI C compiler with experimental C99 support.
It processes input through lexical analysis, parsing, semantic analysis,
optional optimizations, register allocation and code generation.
The resulting assembly can be written to a file or printed to stdout.
<<<<<<< HEAD
Supported constructs include arrays (with variable length support), pointer arithmetic (including pointer subtraction and pointer increments), loops (\fBfor\fR, \fBwhile\fR and \fBdo\fR\~\fBwhile\fR), global variable declarations, floating-point variables including \fBlong double\fR, the
\fBchar\fR type, support for 64-bit integer constants, complete \fBstruct\fR and \fBunion\fR declarations, inline function definitions, the
=======
Supported constructs include arrays (with variable length support), pointer arithmetic (including pointer subtraction and pointer increments), loops (\fBfor\fR, \fBwhile\fR and \fBdo\fR\~\fBwhile\fR), global variable declarations, external declarations using \fBextern\fR, floating-point variables including \fBlong double\fR, the
\fBchar\fR type, support for 64-bit integer constants including hexadecimal and octal literals, complete \fBstruct\fR and \fBunion\fR declarations, the
>>>>>>> b1fc7599
\fBvolatile\fR and \fBrestrict\fR qualifiers, and the \fBbreak\fR and \fBcontinue\fR statements.
.PP
The built-in preprocessor expands \fB#include\fR directives, object-like
and parameterized macros defined with \fB#define\fR. Macro bodies may be
expanded recursively. Conditional
directives (\fB#if\fR, \fB#ifdef\fR, \fB#ifndef\fR, \fB#elif\fR, \fB#else\fR
and \fB#endif\fR) are supported using expression evaluation with the
\fBdefined\fR operator.
.SH OPTIONS
.TP
.BR -o "," \fB--output\fR \fIfile\fR
Write assembly output to \fIfile\fR.
.TP
.BR -h "," \fB--help\fR
Display usage information and exit.
.TP
.BR -v "," \fB--version\fR
Print version information and exit.
.TP
.B \-O\fIN\fR
Set optimization level (0 disables all optimizations).
.TP
.BR -I "," \fB--include\fR \fIdir\fR
Add directory to the include search path. Angle-bracket includes search these
directories followed by the system locations such as \fI/usr/include\fR.
.TP
.B --no-fold
Disable constant folding optimization.
.TP
.B --no-dce
Disable dead code elimination.
.TP
.B --no-cprop
Disable constant propagation.
.TP
.B --x86-64
Generate x86-64 assembly instead of 32-bit.
.TP
.BR -c "," \fB--compile\fR
Assemble the output into an object file using \fBcc -c\fR.
.TP
.B --link
Assemble and link the output to create an executable with \fBcc\fR.
.TP
.B --dump-asm
Print generated assembly to stdout rather than creating a file.
.TP
.B --dump-ir
Print IR to stdout before generating assembly.
.TP
.BR --std=\fIstd\fR
Select the language standard. Valid values are \fIc99\fR (default) or \fIgnu99\fR.
.TP
.BR -E "," \fB--preprocess\fR
Print the preprocessed source to stdout and exit.
.SH EXAMPLES
Compile a source file to \fIout.s\fR:
.PP
.B vc -o out.s source.c
.PP
Create an object file:
.PP
.B vc -c -o out.o source.c
.PP
Build an executable:
.PP
.B vc --link -o prog source.c
.PP
Print the generated assembly:
.PP
.B vc --dump-asm source.c
.PP
Compile a program using pointer increments:
.PP
.B vc -o ptr_inc.s ptr_inc.c
.SH SEE ALSO
README.md, docs/vcdoc.md (see the "Union declarations" section)<|MERGE_RESOLUTION|>--- conflicted
+++ resolved
@@ -10,13 +10,8 @@
 It processes input through lexical analysis, parsing, semantic analysis,
 optional optimizations, register allocation and code generation.
 The resulting assembly can be written to a file or printed to stdout.
-<<<<<<< HEAD
-Supported constructs include arrays (with variable length support), pointer arithmetic (including pointer subtraction and pointer increments), loops (\fBfor\fR, \fBwhile\fR and \fBdo\fR\~\fBwhile\fR), global variable declarations, floating-point variables including \fBlong double\fR, the
-\fBchar\fR type, support for 64-bit integer constants, complete \fBstruct\fR and \fBunion\fR declarations, inline function definitions, the
-=======
 Supported constructs include arrays (with variable length support), pointer arithmetic (including pointer subtraction and pointer increments), loops (\fBfor\fR, \fBwhile\fR and \fBdo\fR\~\fBwhile\fR), global variable declarations, external declarations using \fBextern\fR, floating-point variables including \fBlong double\fR, the
 \fBchar\fR type, support for 64-bit integer constants including hexadecimal and octal literals, complete \fBstruct\fR and \fBunion\fR declarations, the
->>>>>>> b1fc7599
 \fBvolatile\fR and \fBrestrict\fR qualifiers, and the \fBbreak\fR and \fBcontinue\fR statements.
 .PP
 The built-in preprocessor expands \fB#include\fR directives, object-like
